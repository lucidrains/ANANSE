from glob import glob
import inspect
import os
import re
import sys
from tempfile import NamedTemporaryFile

from fluff.fluffio import load_heatmap_data
from genomepy import Genome
from gimmemotifs.motif import read_motifs
from gimmemotifs.scanner import scan_regionfile_to_table
from gimmemotifs.moap import moap
import joblib
from loguru import logger
import networkx as nx
import numpy as np
import pandas as pd
from pandas import HDFStore
from sklearn.preprocessing import scale, minmax_scale
from scipy.stats import rankdata
import qnorm

import ananse
from ananse.enhancer_binding import CombineBedFiles
from ananse.utils import get_motif_factors, check_input_factors

# This motif file is not created by default
#   * f"{self.data_dir}/reference.factor.feather"


class PeakPredictor:
    def __init__(
        self,
        reference=None,
        atac_bams=None,
        histone_bams=None,
        regions=None,
        genome="hg38",
        pfmfile=None,
        factors=None,
        pfmscorefile=None,
        ncore=4,
    ):
        self.data_dir = reference

        if atac_bams is None and histone_bams is None:
            raise ValueError("Need either ATAC-seq or H3K27ac BAM file(s).")

        if genome is None:
            logger.warning("Assuming genome is hg38")
            genome = "hg38"
        self.genome = genome
        self.set_species(genome)

        if pfmfile is None and self.species not in ["human", "mouse"]:
            logger.warning(
                f"The genome '{genome}' is not recognized as human or mouse."
            )
            logger.warning(
                "If you do have another species, the motif file likely needs to be adapted."
            )
            logger.warning(
                "Currently mouse and human gene names are used to link motif to TFs."
            )
            logger.warning(
                "If your gene symbols are different, then you will need to create a new mapping"
            )
            logger.warning(
                "and use the `-p` argument. For a possible method to do this, see here:"
            )
            logger.warning(
                "https://gimmemotifs.readthedocs.io/en/stable/reference.html#command-gimme-motif2factors"
            )

        # Set basic information
        self.ncore = ncore
        self._atac_data = None
        self._histone_data = None
        self.factor_models = {}
        self.pfmfile = pfmfile
        self._load_motifs(factors=factors)

        # if the reference regions are used, we can use existing data such
        # as motif scores.
        if regions is None:
            self.region_type = "reference"
            self._load_reference_data()
        # If we have custom regions we have to scan for motifs.
        else:
            self.region_type = "custom"
            self.regions = regions
            if pfmscorefile is None:
                self._scan_motifs(regions)
            else:
                self._load_prescanned_motifs(pfmscorefile)

        # Load ATAC data
        if atac_bams is not None:
            self.load_atac(atac_bams, update_models=False)

        # Load histone ChIP-seq data
        if histone_bams is not None:
            self.load_histone(histone_bams, update_models=False)

        self._set_model_type()

    def _scan_motifs(self, regions):
        """[summary]

        Parameters
        ----------
        regions : [type]
            [description]
        """
        logger.info("Scanning regions for motifs.")
        with NamedTemporaryFile(mode="w") as f:
            print("region", file=f)
            for region in regions:
                print(region, file=f)
            f.flush()
            # TODO: we're still scanning for *all* motifs, even if we only have
            # a few factors
            motif_df = scan_regionfile_to_table(
                f.name, self.genome, "score", ncpus=self.ncore
            )

            self._motifs = pd.DataFrame(index=motif_df.index)
            for factor in self.f2m:
                # if factor not in valid_factors:
                #    continue
                self._motifs[factor] = motif_df[self.f2m[factor]].mean(1)

    def _load_prescanned_motifs(self, pfmscorefile):
        """
        Use pre-scanned gimmemotifs motif scores.

        Parameters
        ----------
        pfmscorefile : str/file
            pre-scanned gimmemotifs scores file
        """
        logger.info("loading pre-scanned motif scores.")

        motif_df = pd.read_table(pfmscorefile, comment="#", index_col=0)
        self._motifs = pd.DataFrame(index=motif_df.index)
        for factor in self.f2m:
            # if factor not in valid_factors:
            #    continue
            self._motifs[factor] = motif_df[self.f2m[factor]].mean(1)

    def _load_reference_data(self):
        """Load data for reference regions.

        Will load three types of data:
        * Motif scores.
        * The average peak coverage (self._avg)
        * The distance from the peak to nearest TSS. (self._dist)

        All of these data are only used with the reference set of regions.
        """
        # Read motifs
        logger.info("loading motifs for reference")
        self._motifs = pd.read_feather(f"{self.data_dir}/reference.factor.feather")
        self._motifs.set_index(self._motifs.columns[0], inplace=True)

        # Read average coverage
        logger.info("loading average peak coverage for reference")
        self._avg = pd.read_table(
            f"{self.data_dir}/reference.coverage.txt",
            sep="\t",
            comment="#",
            index_col=0,
        )
        self._avg.columns = ["average"]
        self._avg["average"] = self._avg["average"] / self._avg["average"].max()

        # Read distance to TSS
        logger.info("loading distance for reference")
        self._dist = pd.read_table(
            f"{self.data_dir}/reference.dist_to_tss.txt",
            sep="\t",
            comment="#",
            index_col=0,
        )

        # Set regions
        self.regions = self._avg.index

    def _load_human_factors(self):
        package_dir = os.path.dirname(ananse.__file__)
        tf_xlsx = os.path.join(package_dir, "db", "lovering.tfs.xlsx")
        valid_factors = pd.read_excel(
            tf_xlsx,
            engine="openpyxl",
            sheet_name=1,
        )
        valid_factors = valid_factors.loc[
            valid_factors["Pseudogene"].isnull(), "HGNC approved gene symbol"
        ].values
        valid_factors = list(set(valid_factors) - set(["EP300"]))
        return valid_factors

    def set_species(self, genome):
        try:
            # Try to get taxonomy id for genomepy managed genome.
            # If there is a taxonomy id, we can be really sure about the species.
            # If genome doesn't have a tax_id, then it will be 'na' and
            # fail to convert to int.
            genome = Genome(genome)
            tax_id = int(genome.tax_id)
            if tax_id == 9606:
                self.species = "human"
            elif tax_id == 10090:
                self.species = "mouse"
            else:
                # tax_id converts to int so it is valid, must be not human or mouse
                self.species = None
            return
        except Exception:
            pass

        mapping = {
            "hg38": "human",
            "hg19": "human",
            "GRCh3": "human",
            "mm10": "mouse",
            "mm9": "mouse",
            "GRCm3": "mouse",
        }

        base_genome = os.path.basename(self.genome.strip("/"))
        for name, species in mapping.items():
            if name in base_genome:
                self.species = species
                return

        self.species = None

    def factors(self):
        if self.species == "human":
            valid_factors = self._load_human_factors()
            return [f for f in self.f2m if f in valid_factors]
        if self.species == "mouse":
            # Mouse mappings are included in the default motif db.
            # Using the fact here that mouse names are not all upper-case.
            # TODO: replace with a curated set of factors.
            return [f for f in self.f2m if f[1:].islower()]
        return list(self.f2m.keys())

    def _load_factor2motifs(self, pfmfile=None, indirect=True, factors=None):
        motifs = read_motifs(pfmfile, as_dict=True)
        f2m = {}

        if self.species == "human":
            valid_factors = self._load_human_factors()

        for name, motif in motifs.items():
            for factor in get_motif_factors(motif, indirect=indirect):
                if factors is not None and factor not in factors:
                    continue

                # TODO: this is temporary, while the motif database we use
                # not very clean...
                if self.species == "human":
                    factor = factor.upper()

                if self.species == "human" and factor not in valid_factors:
                    continue

                f2m.setdefault(factor, []).append(name)
        return f2m

    def _load_motifs(self, indirect=True, factors=None):
        """Load motif-associated data.

        For now, only default motifs are supported.
        Will read factors associated to motifs, and generates a graph of
        related factors based on different factors binding to the same motif.
        This information is used to select the most appropriate TF model.

        Parameters
        ----------
        indirect : bool, optional
            Include TF-motif associations that are not curated, for instance
            based on ChIP-seq motif prediction, or binding inference. This will
            greatly increase TF coverage. By default True.
        """
        if self.pfmfile is None:
            logger.info("using default motif file")
        else:
            logger.debug(f"Motifs: {self.pfmfile}")
        self.motifs = read_motifs(self.pfmfile, as_dict=True)
        self.f2m = self._load_factor2motifs(
            pfmfile=self.pfmfile, indirect=indirect, factors=factors
        )

        if len(self.f2m) == 1:
            logger.info("using motifs for 1 factor")
        else:
            logger.info(f"using motifs for {len(self.f2m)} factors")
        # Create a graph of TFs where edges are determined by the Jaccard index
        # of the motifs that they bind to. For instance, when TF 1 binds motif
        # A and B and TF 2 binds motif B and C, the edge weight will be 0.33.
        tmp_f2m = {}
        if self.pfmfile is not None:
            logger.debug("reading default file")
            tmp_f2m = self._load_factor2motifs(indirect=True)

        for k, v in self.f2m.items():
            if k in tmp_f2m:
                tmp_f2m[k] += v
            else:
                tmp_f2m[k] = v

        self.motif_graph = nx.Graph()
        d = []
        for f1 in tmp_f2m:
            for f2 in tmp_f2m:
                jaccard = len(set(tmp_f2m[f1]).intersection(set(tmp_f2m[f2]))) / len(
                    set(tmp_f2m[f1]).union(set(tmp_f2m[f2]))
                )
                d.append([f1, f2, jaccard])
                if jaccard > 0:
                    self.motif_graph.add_edge(f1, f2, weight=1 - jaccard)
                    
    def _load_bams(self, bams, title, window=200):
        tmp = pd.DataFrame(index=self.regions)
        with NamedTemporaryFile(mode="w") as f_out:

            for region in self.regions:
                print("{}\t{}\t{}".format(*re.split("[:-]", region)), file=f_out)
            f_out.flush()

            for bam in bams:
                result = load_heatmap_data(
                    f_out.name,
                    bam,
                    bins=1,
                    up=window // 2,
                    down=window // 2,
                    rmdup=True,
                    rmrepeats=True,
                )
                tmp[result[0]] = result[2].T[0]

        fname = f"{self.data_dir}/{title}.qnorm.ref.txt.gz"
        if os.path.exists(fname):
            logger.debug(f"quantile normalization for {title}")
            qnorm_ref = pd.read_table(fname, index_col=0)["qnorm_ref"].values
            if len(self.regions) != len(qnorm_ref):
                qnorm_ref = np.random.choice(
                    qnorm_ref, size=len(self.regions), replace=True
                )

            tmp = qnorm.quantile_normalize(tmp, target=qnorm_ref)
        else:
            tmp = np.log1p(tmp)

        # Limit memory usage by using float16
        tmp = tmp.mean(1).astype("float16").to_frame(title)

        fname = f"{self.data_dir}/{title}.mean.ref.txt.gz"
        if self.region_type == "reference" and os.path.exists(fname):
            mean_ref = pd.read_table(fname, index_col=0)
            if mean_ref.shape[0] == tmp.shape[0]:
                mean_ref.index = tmp.index
                tmp[f"{title}.relative"] = (
                    tmp[title] - mean_ref.loc[tmp.index]["mean_ref"].values
                )
                tmp[f"{title}.relative"] = scale(tmp[f"{title}.relative"])
            else:
                logger.debug(f"Regions of {fname} are not the same as input regions.")
                logger.debug("Skipping calculation of relative values.")

        tmp[title] = tmp[title] / tmp[title].max()

        return tmp

    def load_atac(self, bams, update_models=True):
        """Load ATAC-seq counts from BAM files.

        Parameters
        ----------
        bams : list
            List of file names.
        update_models : bool, optional
            Update the model used if data is loaded, by default True.
        """
        logger.info("loading ATAC data")
        self._atac_data = self._load_bams(bams, title="ATAC", window=200)
        if update_models:
            self._set_model_type()

    def load_histone(self, bams, update_models=True):
        """Load H3K27ac ChIP-seq counts from BAM files.

        Parameters
        ----------
        bams : list
            List of file names.
        update_models : bool, optional
            Update the model used if data is loaded, by default True.
        """
        logger.info("loading H3K27ac data")
        self._histone_data = self._load_bams(bams, title="H3K27ac", window=2000)
        if update_models:
            self._set_model_type()

    def _set_model_type(self):
        """Select the mode to use for binding prediction.

        Basically, this will select the columns that are available,
        based on the different types of data that are loaded.
        Reference regions will have the most information.
        """
        cols = ["motif"]
        if self._atac_data is not None:
            cols += ["ATAC"]
            if self.region_type == "reference":
                cols += ["ATAC.relative"]
        if self._histone_data is not None:
            cols += ["H3K27ac"]
        if self.region_type == "reference":
            cols += ["average", "dist"]
        cols = sorted(cols)
        self._X_columns = cols
        self._model_type = "_".join(cols)

        # Load models
        logger.info("Loading models")
        # print(os.path.join(self.data_dir, self._model_type))
        for fname in glob(os.path.join(self.data_dir, self._model_type, "*.pkl")):
            factor = fname.split("/")[-1].replace(".pkl", "")
            self.factor_models[factor] = joblib.load(fname)
        logger.info(f"{len(self.factor_models)} models found")

    def predict_proba(self, factor=None, motifs=None, jaccard_cutoff=0.0):
        """Predict binding probability.

        Predict binding probability for either a TF (factor) or a set of
        motifs. Prediction will be based on the data that been loaded,
        either ATAC-seq or H3K27ac data or both.

        Parameters
        ----------
        factor : str, optional
            Transcription factor name.
        motifs : [type], optional
            Motifs. Currently not implemented.
        jaccard_cutoff : float, optional
<<<<<<< HEAD
            cutoff of the minimum jaccard overlap between motifs of two TFs for them to be considered related. Related TFs can share models. 
            #WIP Jos Default = 0.0, but 0.1 seems to work well based on subjectiv testing
=======
            Cutoff for the minimum jaccard overlap between motifs of two TFs for them to be considered related. 
            Related motifs can share models. Default = 0.0 (0.1 seems to work well based on subjective testing).
>>>>>>> f238b234
        Returns
        -------
        pandas.DataFrame
            DataFrame with binding probabilities
        """
        if factor is None and motifs is None:
            raise ValueError("Need either a TF name or one or more motifs.")

        if motifs is not None:
            raise NotImplementedError("Custom motifs not yet implemented!")

        if factor not in self.f2m:
            raise ValueError(f"Motif not known for {factor}")

        model, factor = self._load_model(factor, jaccard_cutoff)

        X = self._load_data(factor)
        proba = model.predict_proba(X)[:, 1]

        return pd.DataFrame(proba, index=self.regions)

    def _load_data(self, factor):
        # if self.region_type == "reference":
        # logger.debug("Reading motif data")

        tmp = pd.DataFrame(
            {factor: self._motifs[factor]}, index=self.regions
        )  # pd.read_table(os.path.join(self.data_dir, f"{factor}.motif.txt.gz"), index_col=0)
        # else:
        tmp.columns = ["motif"]
        if self._atac_data is not None:
            tmp = tmp.join(self._atac_data)
        if self._histone_data is not None:
            tmp = tmp.join(self._histone_data)

        if self.region_type == "reference":
            tmp = tmp.join(self._avg)
            tmp = tmp.join(self._dist)
        tmp = tmp.dropna()
        # logger.debug(str(self._X_columns))
        return tmp[self._X_columns]

    def _load_model(self, factor, jaccard_cutoff = 0.0):
    """Load TF-binding model that is:
    1. trained for that specific TF
    2. trained on a different TF with a motif overlap of a jacards similarity larger than the cutoff
    3. a general TF binding model if the other options are not available 
        Parameters
        ----------
        jaccard_cutoff : 
            minimum jacard similarity score that is needed to use the model of TFA for TFB. 
        """
        model = None
        max_edge_weight = 1 - jaccard_cutoff
        if factor in self.factor_models:
            logger.info(f"Using {factor} model")
            model = self.factor_models[factor]
        elif factor in self.motif_graph:
            logger.info(f"checking for alternatif model based on motif overlap")
            paths = {
                p: v
                for p, v in nx.single_source_dijkstra_path_length(
                    self.motif_graph, factor, cutoff = max_edge_weight
                ).items()
                if p in self.factor_models
            }
            try:
                sub_factor = list(paths.keys())[0]
                logger.info(f"Using {factor} motif with {sub_factor} model weights")
                model = self.factor_models[sub_factor]
                # factor = sub_factor
            except Exception:
                logger.info(f"No match for {factor} based on motifs")
        if model is None:
            logger.info(f"No related TF found for {factor}, using general model")
            model = self.factor_models["general"]

        return model, factor

    def predict_factor_activity(self, nregions=20_000):
        """Predict TF activity.

        Predicted based on motif activity using ridge regression.

        Parameters
        ----------
        """
        # Run ridge regression using motif score to predict (relative) ATAC/H3K27ac signal
        try:
            nregions = int(nregions)
        except ValueError:
            logger.warning("nregions is not an integer, using default number of 20_000")
            nregions = 20_000

        activity = pd.DataFrame()
        for df in (self._atac_data, self._histone_data):
            if df is None:
                continue

            for col in df.columns:
                with NamedTemporaryFile() as f:
                    # float16 will give NaN's
                    signal = df[col].astype("float32")
                    signal = pd.DataFrame({col: scale(signal)}, index=df.index)
                    if df.shape[0] < nregions:
                        signal.to_csv(f.name, sep="\t")
                    else:
                        signal.sample(nregions).to_csv(f.name, sep="\t")
                    try:
                        activity = activity.join(
                            moap(
                                f.name,
                                genome=self.genome,
                                method="bayesianridge",
                                pfmfile=self.pfmfile,
                            ),
                            how="outer",
                        )
                    except Exception as e:
                        print(e)

        # Rank aggregation
        for col in activity:
            activity[col] = rankdata(activity[col])
        activity = activity.mean(1)
        activity[:] = minmax_scale(activity)

        # Take the maximum activity from the motifs of each factor
        factor_activity = []
        for factor, motifs in self.f2m.items():
            act = activity.loc[motifs].max()
            factor_activity.append([factor, act])

        factor_activity = pd.DataFrame(factor_activity, columns=["factor", "activity"])

        return factor_activity


def _check_input_regions(regionfiles, genome, outdir=".", verbose=True, force=False):
    # Load regions from BED or region text file
    if regionfiles is None:
        # Keep regions to None, use reference regions.
        return

    infile = regionfiles[0]
    if len(regionfiles) > 1:
        # merge files, assumed to be all BED
        peak_width = 200
        cbed = CombineBedFiles(genome=genome, peakfiles=regionfiles, verbose=verbose)
        combined_bed = os.path.join(outdir, "regions_combined.bed")
        cbed.run(outfile=combined_bed, width=peak_width, force=force)
        infile = combined_bed

    df = pd.read_table(infile, header=None, sep="\t", comment="#", dtype=str)
    assert df.shape[0] > 2, "regions file must have more that 2 regions."

    test = str(df.at[1, 0])
    if bool(re.match(r"^.*:\d+-\d+$", test)):
        # it's a regions list
        # or it's a Seq2science counts table
        regions = df.iloc[:, 0].tolist()

    elif df.shape[1] >= 3:
        # it's a BED file
        regions = (
            # For Ensembl genome names, make sure it's a string
            df.iloc[:, 0].astype(str)
            + ":"
            + df.iloc[:, 1].astype(str)
            + "-"
            + df.iloc[:, 2].astype(str)
        ).tolist()

    else:
        raise TypeError("Cannot identify regions file(s) type.")

    # remove the header, if any.
    header = str(regions[0])
    if not bool(re.match(r"^.*:\d+-\d+$", header)):
        regions = regions[1:]

    return regions


def _check_input_files(*args):
    files = []
    for arg in args:
        if arg is None:
            continue
        if isinstance(arg, list):
            files.extend(arg)
        else:
            files.append(arg)

    all_files_found = True
    for fname in files:
        if not os.path.exists(fname):
            logger.exception(f"Could not find {fname}!")
            all_files_found = False

    if not all_files_found:
        exit(1)


def predict_peaks(
    outdir,
    atac_bams=None,
    histone_bams=None,
    regionfiles=None,
    reference=None,
    factors=None,
    genome=None,
    pfmfile=None,
    pfmscorefile=None,
    ncore=4,
):
    """Predict binding in a set of genomic regions.

    Binding is predicted based on ATAC-seq and/or H3K27ac ChIP-seq data in
    combination with motif scores. The model that is used is flexible, based
    on the input data. The most accurate model will be the one that uses the
    references regions in combination with both ATAC-seq and H3K27ac ChIP-seq.

    The result will will be saved to an outputfile called `binding.tsv` in the
    output directory, specified by the `outdir` argument. This file wil contain
    three columns: factor, enhancer and binding. The binding columns represents
    the binding probability.

    To predict binding, `predict_peaks()` needs a set of input regions. For
    human, you have two options. You can either use the reference set of
    putative enhancer regions, as described in the ANANSE manuscript [1]. This
    is specified by the `reference` argument.
    Alternatively, you can specify one or more region files with the
    `regionfiles` argument. These are files in BED or narrowPeak format, that
    describe potential enhancers. For instance, a reference enhancer set, peaks
    from your ATAC-seq experiments or any other collection of regions. For
    accurate motif analysis, these should be as precise as possible. BroadPeaks
    from histone ChIP-seq are not really suitable. NarrowPeaks from ATAC-seq,
    DNase-seq or TF ChIP-seq will be fine.

    Parameters
    ----------
    outdir : str
        Name of output directory.
    atac_bams : list, optional
        List of BAM files, by default None
    histone_bams : list, optional
        List of H3K27ac ChIP-seq BAM files, by default None
    regionfiles : list, optional
        BED file or text file with regions, or a list of BED, narrowPeak or
        broadPeak files If None, then the reference regions are used.
    reference : str, optional
        Directory name to a reference.
    factors : list, optional
        List of TF names or file with TFs, one per line. If None (default),
        then all TFs are used.
    genome : str, optional
        Genome name. The default is hg38.
    pfmfile : str, optional
        Motifs in PFM format, with associated motif2factors.txt file.
    pfmscorefile : str, optional
        Path to file with pre-scanned motif scores.
    ncore : int, optional
        Number of threads to use. Default is 4.
    """
    if reference is None and regionfiles is None:
        logger.error("Need either input regions or location of a reference set!")
        logger.error(
            "For human, you can download the REMAP reference here: https://doi.org/10.5281/zenodo.4768075 "
            "(please see the docs on how to install this)."
        )
        logger.error(
            "Otherwise you need to specify one or more BED or narrowPeak files"
        )
        logger.error(
            "with potential enhancer regions, for instance, all ATAC-seq peaks"
        )
        logger.error("from your combined experiments.")
        sys.exit(1)

    if reference is not None and regionfiles is not None:
        logger.error("Need either a reference location *or* or a set of input regions")
        sys.exit(1)

    # Check if all specified BAM files exist
    _check_input_files(atac_bams, histone_bams)

    # Read the factors, from a file if needed
    factors = check_input_factors(factors)

    # Check genome, will fail if it is not a correct genome name or file
    Genome(genome)

    if not os.path.exists(outdir):
        os.makedirs(outdir, exist_ok=True)

    # If regions are specified, read them in, combining multiple files if
    # necessary.
    regions = _check_input_regions(regionfiles, genome, outdir=outdir)

    if reference is None:
        install_dir = os.path.dirname(
            os.path.abspath(inspect.getfile(inspect.currentframe()))
        )
        reference = os.path.join(install_dir, "db", "default_reference")

    if reference is not None:
        if not os.path.exists(reference):
            logger.error(f"Reference directory {reference} does not exist!")
            sys.exit(1)

    p = PeakPredictor(
        reference=reference,
        atac_bams=atac_bams,
        histone_bams=histone_bams,
        regions=regions,
        genome=genome,
        pfmfile=pfmfile,
        factors=factors,
        pfmscorefile=pfmscorefile,
        ncore=ncore,
    )

    outfile = os.path.join(outdir, "binding.h5")
    # Make sure we create a new file
    with open(outfile, "w"):
        pass

    with HDFStore(outfile, complib="lzo", complevel=9) as hdf:

        if p._atac_data is not None:
            hdf.put(key="_atac", value=p._atac_data, format="table")

        if p._histone_data is not None:
            hdf.put(key="_h3k27ac", value=p._histone_data, format="table")

        logger.info("Predicting TF activity")
        factor_activity = p.predict_factor_activity()
        hdf.put(key="_factor_activity", value=factor_activity, format="table")

        for factor in p.factors():
            try:
                proba = p.predict_proba(factor)
                hdf.put(
                    key=f"{factor}",
                    value=proba.iloc[:, -1].reset_index(drop=True).astype(np.float16),
                    format="table",
                )

            except ValueError as e:
                logger.debug(str(e))

        hdf.put(key="_index", value=proba.index.to_series(), format="table")<|MERGE_RESOLUTION|>--- conflicted
+++ resolved
@@ -448,13 +448,8 @@
         motifs : [type], optional
             Motifs. Currently not implemented.
         jaccard_cutoff : float, optional
-<<<<<<< HEAD
-            cutoff of the minimum jaccard overlap between motifs of two TFs for them to be considered related. Related TFs can share models. 
-            #WIP Jos Default = 0.0, but 0.1 seems to work well based on subjectiv testing
-=======
             Cutoff for the minimum jaccard overlap between motifs of two TFs for them to be considered related. 
-            Related motifs can share models. Default = 0.0 (0.1 seems to work well based on subjective testing).
->>>>>>> f238b234
+            Related TFs can share models. Default = 0.0 (0.1 seems to work well based on subjective testing).
         Returns
         -------
         pandas.DataFrame
